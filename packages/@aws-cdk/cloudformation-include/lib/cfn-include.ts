--- conflicted
+++ resolved
@@ -89,9 +89,6 @@
       this.getOrCreateResource(logicalId);
     }
 
-<<<<<<< HEAD
-    const outputScope = new Construct(this, '$Ouputs');
-=======
     // verify that all nestedStacks have been instantiated
     for (const nestedStackId of Object.keys(props.nestedStacks || {})) {
       if (!(nestedStackId in this.resources)) {
@@ -99,8 +96,7 @@
       }
     }
 
-    const outputScope = new core.Construct(this, '$Ouputs');
->>>>>>> 319bbf9e
+    const outputScope = new Construct(this, '$Ouputs');
 
     for (const logicalId of Object.keys(this.template.Outputs || {})) {
       this.createOutput(logicalId, outputScope);
