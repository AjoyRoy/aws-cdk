--- conflicted
+++ resolved
@@ -1,11 +1,8 @@
 import * as fs from 'fs';
 import * as os from 'os';
 import * as path from 'path';
-<<<<<<< HEAD
 import { rimraf } from './_fs-helpers';
-=======
 import * as cxschema from '@aws-cdk/cloud-assembly-schema';
->>>>>>> 16d2a48a
 import { CloudFormationStackArtifact } from './artifacts/cloudformation-artifact';
 import { NestedCloudAssemblyArtifact } from './artifacts/nested-cloud-assembly-artifact';
 import { TreeCloudArtifact } from './artifacts/tree-cloud-artifact';
