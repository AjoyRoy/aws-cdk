{
  "name": "@aws-cdk/aws-dynamodb",
  "version": "0.0.0",
  "description": "CDK Constructs for AWS DynamoDB",
  "main": "lib/index.js",
  "types": "lib/index.d.ts",
  "jsii": {
    "outdir": "dist",
    "targets": {
      "java": {
        "package": "software.amazon.awscdk.services.dynamodb",
        "maven": {
          "groupId": "software.amazon.awscdk",
          "artifactId": "dynamodb"
        }
      },
      "dotnet": {
        "namespace": "Amazon.CDK.AWS.DynamoDB",
        "packageId": "Amazon.CDK.AWS.DynamoDB",
        "signAssembly": true,
        "assemblyOriginatorKeyFile": "../../key.snk",
        "iconUrl": "https://raw.githubusercontent.com/aws/aws-cdk/master/logo/default-256-dark.png"
      },
      "python": {
        "distName": "aws-cdk.aws-dynamodb",
        "module": "aws_cdk.aws_dynamodb"
      }
    }
  },
  "repository": {
    "type": "git",
    "url": "https://github.com/aws/aws-cdk.git",
    "directory": "packages/@aws-cdk/aws-dynamodb"
  },
  "scripts": {
    "build": "cdk-build",
    "watch": "cdk-watch",
    "lint": "cdk-lint",
    "test": "cdk-test",
    "integ": "cdk-integ",
    "pkglint": "pkglint -f",
    "package": "cdk-package",
    "awslint": "cdk-awslint",
    "cfn2ts": "cfn2ts",
    "build+test+package": "npm run build+test && npm run package",
    "build+test": "npm run build && npm test",
    "compat": "cdk-compat"
  },
  "cdk-build": {
    "cloudformation": "AWS::DynamoDB",
    "jest": true
  },
  "keywords": [
    "aws",
    "cdk",
    "constructs",
    "dynamodb"
  ],
  "author": {
    "name": "Amazon Web Services",
    "url": "https://aws.amazon.com",
    "organization": true
  },
  "license": "Apache-2.0",
  "devDependencies": {
    "@aws-cdk/assert": "0.0.0",
<<<<<<< HEAD
    "@types/sinon": "^9.0.4",
    "@types/jest": "^26.0.0",
    "aws-sdk": "^2.702.0",
=======
    "@types/jest": "^26.0.3",
    "aws-sdk": "^2.713.0",
>>>>>>> 16d2a48a
    "aws-sdk-mock": "^5.1.0",
    "cdk-build-tools": "0.0.0",
    "cdk-integ-tools": "0.0.0",
    "cfn2ts": "0.0.0",
    "jest": "^25.5.4",
    "pkglint": "0.0.0",
    "sinon": "^9.0.2",
    "ts-jest": "^26.1.1"
  },
  "dependencies": {
    "@aws-cdk/aws-applicationautoscaling": "0.0.0",
    "@aws-cdk/aws-cloudwatch": "0.0.0",
    "@aws-cdk/aws-iam": "0.0.0",
    "@aws-cdk/aws-lambda": "0.0.0",
    "@aws-cdk/aws-kms": "0.0.0",
    "@aws-cdk/core": "0.0.0",
    "@aws-cdk/custom-resources": "0.0.0",
    "constructs": "^3.0.2"
  },
  "homepage": "https://github.com/aws/aws-cdk",
  "peerDependencies": {
    "@aws-cdk/aws-applicationautoscaling": "0.0.0",
    "@aws-cdk/aws-cloudwatch": "0.0.0",
    "@aws-cdk/aws-iam": "0.0.0",
    "@aws-cdk/aws-lambda": "0.0.0",
    "@aws-cdk/aws-kms": "0.0.0",
    "@aws-cdk/core": "0.0.0",
    "@aws-cdk/custom-resources": "0.0.0",
    "constructs": "^3.0.2"
  },
  "engines": {
    "node": ">= 10.13.0 <13 || >=13.7.0"
  },
  "stability": "stable",
  "awscdkio": {
    "announce": false
  },
  "maturity": "stable"
}<|MERGE_RESOLUTION|>--- conflicted
+++ resolved
@@ -64,14 +64,9 @@
   "license": "Apache-2.0",
   "devDependencies": {
     "@aws-cdk/assert": "0.0.0",
-<<<<<<< HEAD
     "@types/sinon": "^9.0.4",
-    "@types/jest": "^26.0.0",
-    "aws-sdk": "^2.702.0",
-=======
     "@types/jest": "^26.0.3",
     "aws-sdk": "^2.713.0",
->>>>>>> 16d2a48a
     "aws-sdk-mock": "^5.1.0",
     "cdk-build-tools": "0.0.0",
     "cdk-integ-tools": "0.0.0",
