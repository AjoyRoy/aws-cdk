import { ABSENT, ResourcePart, SynthUtils } from '@aws-cdk/assert';
import '@aws-cdk/assert/jest';
import * as appscaling from '@aws-cdk/aws-applicationautoscaling';
import * as iam from '@aws-cdk/aws-iam';
import * as kms from '@aws-cdk/aws-kms';
<<<<<<< HEAD
import { App, CfnDeletionPolicy, Duration, RemovalPolicy, Stack, Tag } from '@aws-cdk/core';

=======
import { App, CfnDeletionPolicy, ConstructNode, Duration, PhysicalName, RemovalPolicy, Stack, Tag } from '@aws-cdk/core';
>>>>>>> 319bbf9e
import {
  Attribute,
  AttributeType,
  BillingMode,
  GlobalSecondaryIndexProps,
  LocalSecondaryIndexProps,
  ProjectionType,
  StreamViewType,
  Table,
  TableEncryption,
} from '../lib';

/* eslint-disable quote-props */

// CDK parameters
const CONSTRUCT_NAME = 'MyTable';

// DynamoDB table parameters
const TABLE_NAME = 'MyTable';
const TABLE_PARTITION_KEY: Attribute = { name: 'hashKey', type: AttributeType.STRING };
const TABLE_SORT_KEY: Attribute = { name: 'sortKey', type: AttributeType.NUMBER };

// DynamoDB global secondary index parameters
const GSI_NAME = 'MyGSI';
const GSI_PARTITION_KEY: Attribute = { name: 'gsiHashKey', type: AttributeType.STRING };
const GSI_SORT_KEY: Attribute = { name: 'gsiSortKey', type: AttributeType.BINARY };
const GSI_NON_KEY = 'gsiNonKey';
function* GSI_GENERATOR(): Generator<GlobalSecondaryIndexProps, never> {
  let n = 0;
  while (true) {
    const globalSecondaryIndexProps: GlobalSecondaryIndexProps = {
      indexName: `${GSI_NAME}${n}`,
      partitionKey: { name: `${GSI_PARTITION_KEY.name}${n}`, type: GSI_PARTITION_KEY.type },
    };
    yield globalSecondaryIndexProps;
    n++;
  }
}
function* NON_KEY_ATTRIBUTE_GENERATOR(nonKeyPrefix: string): Generator<string, never> {
  let n = 0;
  while (true) {
    yield `${nonKeyPrefix}${n}`;
    n++;
  }
}

// DynamoDB local secondary index parameters
const LSI_NAME = 'MyLSI';
const LSI_SORT_KEY: Attribute = { name: 'lsiSortKey', type: AttributeType.NUMBER };
const LSI_NON_KEY = 'lsiNonKey';
function* LSI_GENERATOR(): Generator<LocalSecondaryIndexProps, never> {
  let n = 0;
  while (true) {
    const localSecondaryIndexProps: LocalSecondaryIndexProps = {
      indexName: `${LSI_NAME}${n}`,
      sortKey: { name: `${LSI_SORT_KEY.name}${n}`, type: LSI_SORT_KEY.type },
    };
    yield localSecondaryIndexProps;
    n++;
  }
}

describe('default properties', () => {
  let stack: Stack;
  beforeEach(() => {
    stack = new Stack();
  });

  test('hash key only', () => {
    new Table(stack, CONSTRUCT_NAME, { partitionKey: TABLE_PARTITION_KEY });

    expect(stack).toHaveResource('AWS::DynamoDB::Table', {
      AttributeDefinitions: [{ AttributeName: 'hashKey', AttributeType: 'S' }],
      KeySchema: [{ AttributeName: 'hashKey', KeyType: 'HASH' }],
      ProvisionedThroughput: { ReadCapacityUnits: 5, WriteCapacityUnits: 5 },
    });

    expect(stack).toHaveResource('AWS::DynamoDB::Table', { DeletionPolicy: CfnDeletionPolicy.RETAIN }, ResourcePart.CompleteDefinition);

  });

  test('removalPolicy is DESTROY', () => {
    new Table(stack, CONSTRUCT_NAME, { partitionKey: TABLE_PARTITION_KEY, removalPolicy: RemovalPolicy.DESTROY });

    expect(stack).toHaveResource('AWS::DynamoDB::Table', { DeletionPolicy: CfnDeletionPolicy.DELETE }, ResourcePart.CompleteDefinition);

  });

  test('hash + range key', () => {
    new Table(stack, CONSTRUCT_NAME, {
      partitionKey: TABLE_PARTITION_KEY,
      sortKey: TABLE_SORT_KEY,
    });

    expect(stack).toHaveResource('AWS::DynamoDB::Table', {
      AttributeDefinitions: [
        { AttributeName: 'hashKey', AttributeType: 'S' },
        { AttributeName: 'sortKey', AttributeType: 'N' },
      ],
      KeySchema: [
        { AttributeName: 'hashKey', KeyType: 'HASH' },
        { AttributeName: 'sortKey', KeyType: 'RANGE' },
      ],
      ProvisionedThroughput: { ReadCapacityUnits: 5, WriteCapacityUnits: 5 },
    });
  });

  test('hash + range key can also be specified in props', () => {
    new Table(stack, CONSTRUCT_NAME, {
      partitionKey: TABLE_PARTITION_KEY,
      sortKey: TABLE_SORT_KEY,
    });

    expect(stack).toHaveResource('AWS::DynamoDB::Table',
      {
        AttributeDefinitions: [
          { AttributeName: 'hashKey', AttributeType: 'S' },
          { AttributeName: 'sortKey', AttributeType: 'N' },
        ],
        KeySchema: [
          { AttributeName: 'hashKey', KeyType: 'HASH' },
          { AttributeName: 'sortKey', KeyType: 'RANGE' },
        ],
        ProvisionedThroughput: { ReadCapacityUnits: 5, WriteCapacityUnits: 5 },
      });
  });

  test('point-in-time recovery is not enabled', () => {
    new Table(stack, CONSTRUCT_NAME, {
      partitionKey: TABLE_PARTITION_KEY,
      sortKey: TABLE_SORT_KEY,
    });

    expect(stack).toHaveResource('AWS::DynamoDB::Table',
      {
        AttributeDefinitions: [
          { AttributeName: 'hashKey', AttributeType: 'S' },
          { AttributeName: 'sortKey', AttributeType: 'N' },
        ],
        KeySchema: [
          { AttributeName: 'hashKey', KeyType: 'HASH' },
          { AttributeName: 'sortKey', KeyType: 'RANGE' },
        ],
        ProvisionedThroughput: { ReadCapacityUnits: 5, WriteCapacityUnits: 5 },
      },
    );
  });

  test('server-side encryption is not enabled', () => {
    new Table(stack, CONSTRUCT_NAME, {
      partitionKey: TABLE_PARTITION_KEY,
      sortKey: TABLE_SORT_KEY,
    });

    expect(stack).toHaveResource('AWS::DynamoDB::Table',
      {
        AttributeDefinitions: [
          { AttributeName: 'hashKey', AttributeType: 'S' },
          { AttributeName: 'sortKey', AttributeType: 'N' },
        ],
        KeySchema: [
          { AttributeName: 'hashKey', KeyType: 'HASH' },
          { AttributeName: 'sortKey', KeyType: 'RANGE' },
        ],
        ProvisionedThroughput: { ReadCapacityUnits: 5, WriteCapacityUnits: 5 },
      },
    );
  });

  test('stream is not enabled', () => {
    new Table(stack, CONSTRUCT_NAME, {
      partitionKey: TABLE_PARTITION_KEY,
      sortKey: TABLE_SORT_KEY,
    });

    expect(stack).toHaveResource('AWS::DynamoDB::Table',
      {
        AttributeDefinitions: [
          { AttributeName: 'hashKey', AttributeType: 'S' },
          { AttributeName: 'sortKey', AttributeType: 'N' },
        ],
        KeySchema: [
          { AttributeName: 'hashKey', KeyType: 'HASH' },
          { AttributeName: 'sortKey', KeyType: 'RANGE' },
        ],
        ProvisionedThroughput: { ReadCapacityUnits: 5, WriteCapacityUnits: 5 },
      },
    );
  });

  test('ttl is not enabled', () => {
    new Table(stack, CONSTRUCT_NAME, {
      partitionKey: TABLE_PARTITION_KEY,
      sortKey: TABLE_SORT_KEY,
    });

    expect(stack).toHaveResource('AWS::DynamoDB::Table',
      {
        AttributeDefinitions: [
          { AttributeName: 'hashKey', AttributeType: 'S' },
          { AttributeName: 'sortKey', AttributeType: 'N' },
        ],
        KeySchema: [
          { AttributeName: 'hashKey', KeyType: 'HASH' },
          { AttributeName: 'sortKey', KeyType: 'RANGE' },
        ],
        ProvisionedThroughput: { ReadCapacityUnits: 5, WriteCapacityUnits: 5 },
      },
    );
  });

  test('can specify new and old images', () => {
    new Table(stack, CONSTRUCT_NAME, {
      tableName: TABLE_NAME,
      readCapacity: 42,
      writeCapacity: 1337,
      stream: StreamViewType.NEW_AND_OLD_IMAGES,
      partitionKey: TABLE_PARTITION_KEY,
      sortKey: TABLE_SORT_KEY,
    });

    expect(stack).toHaveResource('AWS::DynamoDB::Table',
      {
        AttributeDefinitions: [
          { AttributeName: 'hashKey', AttributeType: 'S' },
          { AttributeName: 'sortKey', AttributeType: 'N' },
        ],
        StreamSpecification: { StreamViewType: 'NEW_AND_OLD_IMAGES' },
        KeySchema: [
          { AttributeName: 'hashKey', KeyType: 'HASH' },
          { AttributeName: 'sortKey', KeyType: 'RANGE' },
        ],
        ProvisionedThroughput: { ReadCapacityUnits: 42, WriteCapacityUnits: 1337 },
        TableName: 'MyTable',
      },
    );
  });

  test('can specify new images only', () => {
    new Table(stack, CONSTRUCT_NAME, {
      tableName: TABLE_NAME,
      readCapacity: 42,
      writeCapacity: 1337,
      stream: StreamViewType.NEW_IMAGE,
      partitionKey: TABLE_PARTITION_KEY,
      sortKey: TABLE_SORT_KEY,
    });

    expect(stack).toHaveResource('AWS::DynamoDB::Table',
      {
        KeySchema: [
          { AttributeName: 'hashKey', KeyType: 'HASH' },
          { AttributeName: 'sortKey', KeyType: 'RANGE' },
        ],
        ProvisionedThroughput: { ReadCapacityUnits: 42, WriteCapacityUnits: 1337 },
        AttributeDefinitions: [
          { AttributeName: 'hashKey', AttributeType: 'S' },
          { AttributeName: 'sortKey', AttributeType: 'N' },
        ],
        StreamSpecification: { StreamViewType: 'NEW_IMAGE' },
        TableName: 'MyTable',
      },
    );
  });

  test('can specify old images only', () => {
    new Table(stack, CONSTRUCT_NAME, {
      tableName: TABLE_NAME,
      readCapacity: 42,
      writeCapacity: 1337,
      stream: StreamViewType.OLD_IMAGE,
      partitionKey: TABLE_PARTITION_KEY,
      sortKey: TABLE_SORT_KEY,
    });

    expect(stack).toHaveResource('AWS::DynamoDB::Table',
      {
        KeySchema: [
          { AttributeName: 'hashKey', KeyType: 'HASH' },
          { AttributeName: 'sortKey', KeyType: 'RANGE' },
        ],
        ProvisionedThroughput: { ReadCapacityUnits: 42, WriteCapacityUnits: 1337 },
        AttributeDefinitions: [
          { AttributeName: 'hashKey', AttributeType: 'S' },
          { AttributeName: 'sortKey', AttributeType: 'N' },
        ],
        StreamSpecification: { StreamViewType: 'OLD_IMAGE' },
        TableName: 'MyTable',
      },
    );
  });

  test('can use PhysicalName.GENERATE_IF_NEEDED as the Table name', () => {
    new Table(stack, CONSTRUCT_NAME, {
      tableName: PhysicalName.GENERATE_IF_NEEDED,
      partitionKey: TABLE_PARTITION_KEY,
    });

    // since the resource has not been used in a cross-environment manner,
    // so the name should not be filled
    expect(stack).toHaveResourceLike('AWS::DynamoDB::Table', {
      TableName: ABSENT,
    });
  });
});

test('when specifying every property', () => {
  const stack = new Stack();
  const table = new Table(stack, CONSTRUCT_NAME, {
    tableName: TABLE_NAME,
    readCapacity: 42,
    writeCapacity: 1337,
    pointInTimeRecovery: true,
    serverSideEncryption: true,
    billingMode: BillingMode.PROVISIONED,
    stream: StreamViewType.KEYS_ONLY,
    timeToLiveAttribute: 'timeToLive',
    partitionKey: TABLE_PARTITION_KEY,
    sortKey: TABLE_SORT_KEY,
  });

  Tag.add(table, 'Environment', 'Production');

  expect(stack).toHaveResource('AWS::DynamoDB::Table',
    {
      AttributeDefinitions: [
        { AttributeName: 'hashKey', AttributeType: 'S' },
        { AttributeName: 'sortKey', AttributeType: 'N' },
      ],
      KeySchema: [
        { AttributeName: 'hashKey', KeyType: 'HASH' },
        { AttributeName: 'sortKey', KeyType: 'RANGE' },
      ],
      ProvisionedThroughput: {
        ReadCapacityUnits: 42,
        WriteCapacityUnits: 1337,
      },
      PointInTimeRecoverySpecification: { PointInTimeRecoveryEnabled: true },
      SSESpecification: { SSEEnabled: true },
      StreamSpecification: { StreamViewType: 'KEYS_ONLY' },
      TableName: 'MyTable',
      Tags: [{ Key: 'Environment', Value: 'Production' }],
      TimeToLiveSpecification: { AttributeName: 'timeToLive', Enabled: true },
    },
  );
});

test('when specifying sse with customer managed CMK', () => {
  const stack = new Stack();
  const table = new Table(stack, CONSTRUCT_NAME, {
    tableName: TABLE_NAME,
    encryption: TableEncryption.CUSTOMER_MANAGED,
    partitionKey: TABLE_PARTITION_KEY,
  });

  Tag.add(table, 'Environment', 'Production');

  expect(stack).toHaveResource('AWS::DynamoDB::Table', {
    'SSESpecification': {
      'KMSMasterKeyId': {
        'Fn::GetAtt': [
          'MyTableKey8597C7A6',
          'Arn',
        ],
      },
      'SSEEnabled': true,
      'SSEType': 'KMS',
    },
  });
});

test('when specifying only encryptionKey', () => {
  const stack = new Stack();
  const encryptionKey = new kms.Key(stack, 'Key', {
    enableKeyRotation: true,
  });
  const table = new Table(stack, CONSTRUCT_NAME, {
    tableName: TABLE_NAME,
    encryptionKey,
    partitionKey: TABLE_PARTITION_KEY,
  });

  Tag.add(table, 'Environment', 'Production');

  expect(stack).toHaveResource('AWS::DynamoDB::Table', {
    'SSESpecification': {
      'KMSMasterKeyId': {
        'Fn::GetAtt': [
          'Key961B73FD',
          'Arn',
        ],
      },
      'SSEEnabled': true,
      'SSEType': 'KMS',
    },
  });
});

test('when specifying sse with customer managed CMK with encryptionKey provided by user', () => {
  const stack = new Stack();
  const encryptionKey = new kms.Key(stack, 'Key', {
    enableKeyRotation: true,
  });
  const table = new Table(stack, CONSTRUCT_NAME, {
    tableName: TABLE_NAME,
    encryption: TableEncryption.CUSTOMER_MANAGED,
    encryptionKey,
    partitionKey: TABLE_PARTITION_KEY,
  });

  Tag.add(table, 'Environment', 'Production');

  expect(stack).toHaveResource('AWS::DynamoDB::Table', {
    'SSESpecification': {
      'KMSMasterKeyId': {
        'Fn::GetAtt': [
          'Key961B73FD',
          'Arn',
        ],
      },
      'SSEEnabled': true,
      'SSEType': 'KMS',
    },
  });
});

test('fails if encryption key is used with AWS managed CMK', () => {
  const stack = new Stack();
  const encryptionKey = new kms.Key(stack, 'Key', {
    enableKeyRotation: true,
  });
  expect(() => new Table(stack, 'Table A', {
    tableName: TABLE_NAME,
    partitionKey: TABLE_PARTITION_KEY,
    encryption: TableEncryption.AWS_MANAGED,
    encryptionKey,
  })).toThrow('`encryptionKey cannot be specified unless encryption is set to TableEncryption.CUSTOMER_MANAGED (it was set to ${encryptionType})`');
});

test('fails if encryption key is used with default encryption', () => {
  const stack = new Stack();
  const encryptionKey = new kms.Key(stack, 'Key', {
    enableKeyRotation: true,
  });
  expect(() => new Table(stack, 'Table A', {
    tableName: TABLE_NAME,
    partitionKey: TABLE_PARTITION_KEY,
    encryption: TableEncryption.DEFAULT,
    encryptionKey,
  })).toThrow('`encryptionKey cannot be specified unless encryption is set to TableEncryption.CUSTOMER_MANAGED (it was set to ${encryptionType})`');
});

test('fails if encryption key is used with serverSideEncryption', () => {
  const stack = new Stack();
  const encryptionKey = new kms.Key(stack, 'Key', {
    enableKeyRotation: true,
  });
  expect(() => new Table(stack, 'Table A', {
    tableName: TABLE_NAME,
    partitionKey: TABLE_PARTITION_KEY,
    serverSideEncryption: true,
    encryptionKey,
  })).toThrow(/encryptionKey cannot be specified when serverSideEncryption is specified. Use encryption instead/);
});

test('fails if both encryption and serverSideEncryption is specified', () => {
  const stack = new Stack();
  expect(() => new Table(stack, 'Table A', {
    tableName: TABLE_NAME,
    partitionKey: TABLE_PARTITION_KEY,
    encryption: TableEncryption.DEFAULT,
    serverSideEncryption: true,
  })).toThrow(/Only one of encryption and serverSideEncryption can be specified, but both were provided/);
});

test('fails if both replication regions used with customer managed CMK', () => {
  const stack = new Stack();
  expect(() => new Table(stack, 'Table A', {
    tableName: TABLE_NAME,
    partitionKey: TABLE_PARTITION_KEY,
    replicationRegions: ['us-east-1', 'us-east-2', 'us-west-2'],
    encryption: TableEncryption.CUSTOMER_MANAGED,
  })).toThrow('TableEncryption.CUSTOMER_MANAGED is not supported by DynamoDB Global Tables (where replicationRegions was set)');
});

test('if an encryption key is included, decrypt permissions are also added for grantStream', () => {
  const stack = new Stack();
  const encryptionKey = new kms.Key(stack, 'Key', {
    enableKeyRotation: true,
  });
  const table = new Table(stack, 'Table A', {
    tableName: TABLE_NAME,
    partitionKey: TABLE_PARTITION_KEY,
    encryptionKey,
    stream: StreamViewType.NEW_IMAGE,
  });
  const user = new iam.User(stack, 'MyUser');
  table.grantStreamRead(user);
  expect(stack).toMatchTemplate({
    'Resources': {
      'Key961B73FD': {
        'Type': 'AWS::KMS::Key',
        'Properties': {
          'KeyPolicy': {
            'Statement': [
              {
                'Action': [
                  'kms:Create*',
                  'kms:Describe*',
                  'kms:Enable*',
                  'kms:List*',
                  'kms:Put*',
                  'kms:Update*',
                  'kms:Revoke*',
                  'kms:Disable*',
                  'kms:Get*',
                  'kms:Delete*',
                  'kms:ScheduleKeyDeletion',
                  'kms:CancelKeyDeletion',
                  'kms:GenerateDataKey',
                  'kms:TagResource',
                  'kms:UntagResource',
                ],
                'Effect': 'Allow',
                'Principal': {
                  'AWS': {
                    'Fn::Join': [
                      '',
                      [
                        'arn:',
                        {
                          'Ref': 'AWS::Partition',
                        },
                        ':iam::',
                        {
                          'Ref': 'AWS::AccountId',
                        },
                        ':root',
                      ],
                    ],
                  },
                },
                'Resource': '*',
              },
            ],
            'Version': '2012-10-17',
          },
          'EnableKeyRotation': true,
        },
        'UpdateReplacePolicy': 'Retain',
        'DeletionPolicy': 'Retain',
      },
      'TableA3D7B5AFA': {
        'Type': 'AWS::DynamoDB::Table',
        'Properties': {
          'KeySchema': [
            {
              'AttributeName': 'hashKey',
              'KeyType': 'HASH',
            },
          ],
          'AttributeDefinitions': [
            {
              'AttributeName': 'hashKey',
              'AttributeType': 'S',
            },
          ],
          'ProvisionedThroughput': {
            'ReadCapacityUnits': 5,
            'WriteCapacityUnits': 5,
          },
          'SSESpecification': {
            'KMSMasterKeyId': {
              'Fn::GetAtt': [
                'Key961B73FD',
                'Arn',
              ],
            },
            'SSEEnabled': true,
            'SSEType': 'KMS',
          },
          'StreamSpecification': {
            'StreamViewType': 'NEW_IMAGE',
          },
          'TableName': 'MyTable',
        },
        'UpdateReplacePolicy': 'Retain',
        'DeletionPolicy': 'Retain',
      },
      'MyUserDC45028B': {
        'Type': 'AWS::IAM::User',
      },
      'MyUserDefaultPolicy7B897426': {
        'Type': 'AWS::IAM::Policy',
        'Properties': {
          'PolicyDocument': {
            'Statement': [
              {
                'Action': 'dynamodb:ListStreams',
                'Effect': 'Allow',
                'Resource': {
                  'Fn::Join': [
                    '',
                    [
                      {
                        'Fn::GetAtt': [
                          'TableA3D7B5AFA',
                          'Arn',
                        ],
                      },
                      '/stream/*',
                    ],
                  ],
                },
              },
              {
                'Action': [
                  'dynamodb:DescribeStream',
                  'dynamodb:GetRecords',
                  'dynamodb:GetShardIterator',
                ],
                'Effect': 'Allow',
                'Resource': {
                  'Fn::GetAtt': [
                    'TableA3D7B5AFA',
                    'StreamArn',
                  ],
                },
              },
            ],
            'Version': '2012-10-17',
          },
          'PolicyName': 'MyUserDefaultPolicy7B897426',
          'Users': [
            {
              'Ref': 'MyUserDC45028B',
            },
          ],
        },
      },
    },
  });
});

test('if an encryption key is included, encrypt/decrypt permissions are also added both ways', () => {
  const stack = new Stack();
  const table = new Table(stack, 'Table A', {
    tableName: TABLE_NAME,
    partitionKey: TABLE_PARTITION_KEY,
    encryption: TableEncryption.CUSTOMER_MANAGED,
  });
  const user = new iam.User(stack, 'MyUser');
  table.grantReadWriteData(user);
  expect(stack).toMatchTemplate({
    'Resources': {
      'TableAKey07CC09EC': {
        'Type': 'AWS::KMS::Key',
        'Properties': {
          'KeyPolicy': {
            'Statement': [
              {
                'Action': [
                  'kms:Create*',
                  'kms:Describe*',
                  'kms:Enable*',
                  'kms:List*',
                  'kms:Put*',
                  'kms:Update*',
                  'kms:Revoke*',
                  'kms:Disable*',
                  'kms:Get*',
                  'kms:Delete*',
                  'kms:ScheduleKeyDeletion',
                  'kms:CancelKeyDeletion',
                  'kms:GenerateDataKey',
                  'kms:TagResource',
                  'kms:UntagResource',
                ],
                'Effect': 'Allow',
                'Principal': {
                  'AWS': {
                    'Fn::Join': [
                      '',
                      [
                        'arn:',
                        {
                          'Ref': 'AWS::Partition',
                        },
                        ':iam::',
                        {
                          'Ref': 'AWS::AccountId',
                        },
                        ':root',
                      ],
                    ],
                  },
                },
                'Resource': '*',
              },
              {
                'Action': [
                  'kms:Decrypt',
                  'kms:DescribeKey',
                  'kms:Encrypt',
                  'kms:ReEncrypt*',
                  'kms:GenerateDataKey*',
                ],
                'Effect': 'Allow',
                'Principal': {
                  'AWS': {
                    'Fn::GetAtt': [
                      'MyUserDC45028B',
                      'Arn',
                    ],
                  },
                },
                'Resource': '*',
              },
            ],
            'Version': '2012-10-17',
          },
          'Description': 'Customer-managed key auto-created for encrypting DynamoDB table at Default/Table A',
          'EnableKeyRotation': true,
        },
        'UpdateReplacePolicy': 'Retain',
        'DeletionPolicy': 'Retain',
      },
      'TableA3D7B5AFA': {
        'Type': 'AWS::DynamoDB::Table',
        'Properties': {
          'KeySchema': [
            {
              'AttributeName': 'hashKey',
              'KeyType': 'HASH',
            },
          ],
          'AttributeDefinitions': [
            {
              'AttributeName': 'hashKey',
              'AttributeType': 'S',
            },
          ],
          'ProvisionedThroughput': {
            'ReadCapacityUnits': 5,
            'WriteCapacityUnits': 5,
          },
          'SSESpecification': {
            'KMSMasterKeyId': {
              'Fn::GetAtt': [
                'TableAKey07CC09EC',
                'Arn',
              ],
            },
            'SSEEnabled': true,
            'SSEType': 'KMS',
          },
          'TableName': 'MyTable',
        },
        'UpdateReplacePolicy': 'Retain',
        'DeletionPolicy': 'Retain',
      },
      'MyUserDC45028B': {
        'Type': 'AWS::IAM::User',
      },
      'MyUserDefaultPolicy7B897426': {
        'Type': 'AWS::IAM::Policy',
        'Properties': {
          'PolicyDocument': {
            'Statement': [
              {
                'Action': [
                  'dynamodb:BatchGetItem',
                  'dynamodb:GetRecords',
                  'dynamodb:GetShardIterator',
                  'dynamodb:Query',
                  'dynamodb:GetItem',
                  'dynamodb:Scan',
                  'dynamodb:BatchWriteItem',
                  'dynamodb:PutItem',
                  'dynamodb:UpdateItem',
                  'dynamodb:DeleteItem',
                ],
                'Effect': 'Allow',
                'Resource': [
                  {
                    'Fn::GetAtt': [
                      'TableA3D7B5AFA',
                      'Arn',
                    ],
                  },
                  {
                    'Ref': 'AWS::NoValue',
                  },
                ],
              },
              {
                'Action': [
                  'kms:Decrypt',
                  'kms:DescribeKey',
                  'kms:Encrypt',
                  'kms:ReEncrypt*',
                  'kms:GenerateDataKey*',
                ],
                'Effect': 'Allow',
                'Resource': {
                  'Fn::GetAtt': [
                    'TableAKey07CC09EC',
                    'Arn',
                  ],
                },
              },
            ],
            'Version': '2012-10-17',
          },
          'PolicyName': 'MyUserDefaultPolicy7B897426',
          'Users': [
            {
              'Ref': 'MyUserDC45028B',
            },
          ],
        },
      },
    },
  });
});

test('when specifying PAY_PER_REQUEST billing mode', () => {
  const stack = new Stack();
  new Table(stack, CONSTRUCT_NAME, {
    tableName: TABLE_NAME,
    billingMode: BillingMode.PAY_PER_REQUEST,
    partitionKey: TABLE_PARTITION_KEY,
  });

  expect(stack).toHaveResource('AWS::DynamoDB::Table',
    {
      KeySchema: [
        { AttributeName: 'hashKey', KeyType: 'HASH' },
      ],
      BillingMode: 'PAY_PER_REQUEST',
      AttributeDefinitions: [
        { AttributeName: 'hashKey', AttributeType: 'S' },
      ],
      TableName: 'MyTable',
    },
  );
});

test('error when specifying read or write capacity with a PAY_PER_REQUEST billing mode', () => {
  const stack = new Stack();
  expect(() => new Table(stack, 'Table A', {
    tableName: TABLE_NAME,
    billingMode: BillingMode.PAY_PER_REQUEST,
    partitionKey: TABLE_PARTITION_KEY,
    readCapacity: 1,
  })).toThrow(/PAY_PER_REQUEST/);
  expect(() => new Table(stack, 'Table B', {
    tableName: TABLE_NAME,
    billingMode: BillingMode.PAY_PER_REQUEST,
    partitionKey: TABLE_PARTITION_KEY,
    writeCapacity: 1,
  })).toThrow(/PAY_PER_REQUEST/);
  expect(() => new Table(stack, 'Table C', {
    tableName: TABLE_NAME,
    billingMode: BillingMode.PAY_PER_REQUEST,
    partitionKey: TABLE_PARTITION_KEY,
    readCapacity: 1,
    writeCapacity: 1,
  })).toThrow(/PAY_PER_REQUEST/);
});

test('when adding a global secondary index with hash key only', () => {
  const stack = new Stack();

  const table = new Table(stack, CONSTRUCT_NAME, {
    partitionKey: TABLE_PARTITION_KEY,
    sortKey: TABLE_SORT_KEY,
  });

  table.addGlobalSecondaryIndex({
    indexName: GSI_NAME,
    partitionKey: GSI_PARTITION_KEY,
    readCapacity: 42,
    writeCapacity: 1337,
  });

  expect(stack).toHaveResource('AWS::DynamoDB::Table',
    {
      AttributeDefinitions: [
        { AttributeName: 'hashKey', AttributeType: 'S' },
        { AttributeName: 'sortKey', AttributeType: 'N' },
        { AttributeName: 'gsiHashKey', AttributeType: 'S' },
      ],
      KeySchema: [
        { AttributeName: 'hashKey', KeyType: 'HASH' },
        { AttributeName: 'sortKey', KeyType: 'RANGE' },
      ],
      ProvisionedThroughput: { ReadCapacityUnits: 5, WriteCapacityUnits: 5 },
      GlobalSecondaryIndexes: [
        {
          IndexName: 'MyGSI',
          KeySchema: [
            { AttributeName: 'gsiHashKey', KeyType: 'HASH' },
          ],
          Projection: { ProjectionType: 'ALL' },
          ProvisionedThroughput: { ReadCapacityUnits: 42, WriteCapacityUnits: 1337 },
        },
      ],
    },
  );
});

test('when adding a global secondary index with hash + range key', () => {
  const stack = new Stack();
  const table = new Table(stack, CONSTRUCT_NAME, {
    partitionKey: TABLE_PARTITION_KEY,
    sortKey: TABLE_SORT_KEY,
  });

  table.addGlobalSecondaryIndex({
    indexName: GSI_NAME,
    partitionKey: GSI_PARTITION_KEY,
    sortKey: GSI_SORT_KEY,
    projectionType: ProjectionType.ALL,
    readCapacity: 42,
    writeCapacity: 1337,
  });

  expect(stack).toHaveResource('AWS::DynamoDB::Table',
    {
      AttributeDefinitions: [
        { AttributeName: 'hashKey', AttributeType: 'S' },
        { AttributeName: 'sortKey', AttributeType: 'N' },
        { AttributeName: 'gsiHashKey', AttributeType: 'S' },
        { AttributeName: 'gsiSortKey', AttributeType: 'B' },
      ],
      KeySchema: [
        { AttributeName: 'hashKey', KeyType: 'HASH' },
        { AttributeName: 'sortKey', KeyType: 'RANGE' },
      ],
      ProvisionedThroughput: { ReadCapacityUnits: 5, WriteCapacityUnits: 5 },
      GlobalSecondaryIndexes: [
        {
          IndexName: 'MyGSI',
          KeySchema: [
            { AttributeName: 'gsiHashKey', KeyType: 'HASH' },
            { AttributeName: 'gsiSortKey', KeyType: 'RANGE' },
          ],
          Projection: { ProjectionType: 'ALL' },
          ProvisionedThroughput: { ReadCapacityUnits: 42, WriteCapacityUnits: 1337 },
        },
      ],
    },
  );
});

test('when adding a global secondary index with projection type KEYS_ONLY', () => {
  const stack = new Stack();
  const table = new Table(stack, CONSTRUCT_NAME, {
    partitionKey: TABLE_PARTITION_KEY,
    sortKey: TABLE_SORT_KEY,
  });

  table.addGlobalSecondaryIndex({
    indexName: GSI_NAME,
    partitionKey: GSI_PARTITION_KEY,
    sortKey: GSI_SORT_KEY,
    projectionType: ProjectionType.KEYS_ONLY,
  });

  expect(stack).toHaveResource('AWS::DynamoDB::Table',
    {
      AttributeDefinitions: [
        { AttributeName: 'hashKey', AttributeType: 'S' },
        { AttributeName: 'sortKey', AttributeType: 'N' },
        { AttributeName: 'gsiHashKey', AttributeType: 'S' },
        { AttributeName: 'gsiSortKey', AttributeType: 'B' },
      ],
      KeySchema: [
        { AttributeName: 'hashKey', KeyType: 'HASH' },
        { AttributeName: 'sortKey', KeyType: 'RANGE' },
      ],
      ProvisionedThroughput: { ReadCapacityUnits: 5, WriteCapacityUnits: 5 },
      GlobalSecondaryIndexes: [
        {
          IndexName: 'MyGSI',
          KeySchema: [
            { AttributeName: 'gsiHashKey', KeyType: 'HASH' },
            { AttributeName: 'gsiSortKey', KeyType: 'RANGE' },
          ],
          Projection: { ProjectionType: 'KEYS_ONLY' },
          ProvisionedThroughput: { ReadCapacityUnits: 5, WriteCapacityUnits: 5 },
        },
      ],
    },
  );
});

test('when adding a global secondary index with projection type INCLUDE', () => {
  const stack = new Stack();
  const table = new Table(stack, CONSTRUCT_NAME, { partitionKey: TABLE_PARTITION_KEY, sortKey: TABLE_SORT_KEY });
  const gsiNonKeyAttributeGenerator = NON_KEY_ATTRIBUTE_GENERATOR(GSI_NON_KEY);
  table.addGlobalSecondaryIndex({
    indexName: GSI_NAME,
    partitionKey: GSI_PARTITION_KEY,
    sortKey: GSI_SORT_KEY,
    projectionType: ProjectionType.INCLUDE,
    nonKeyAttributes: [gsiNonKeyAttributeGenerator.next().value, gsiNonKeyAttributeGenerator.next().value],
    readCapacity: 42,
    writeCapacity: 1337,
  });

  expect(stack).toHaveResource('AWS::DynamoDB::Table',
    {
      AttributeDefinitions: [
        { AttributeName: 'hashKey', AttributeType: 'S' },
        { AttributeName: 'sortKey', AttributeType: 'N' },
        { AttributeName: 'gsiHashKey', AttributeType: 'S' },
        { AttributeName: 'gsiSortKey', AttributeType: 'B' },
      ],
      KeySchema: [
        { AttributeName: 'hashKey', KeyType: 'HASH' },
        { AttributeName: 'sortKey', KeyType: 'RANGE' },
      ],
      ProvisionedThroughput: { ReadCapacityUnits: 5, WriteCapacityUnits: 5 },
      GlobalSecondaryIndexes: [
        {
          IndexName: 'MyGSI',
          KeySchema: [
            { AttributeName: 'gsiHashKey', KeyType: 'HASH' },
            { AttributeName: 'gsiSortKey', KeyType: 'RANGE' },
          ],
          Projection: { NonKeyAttributes: ['gsiNonKey0', 'gsiNonKey1'], ProjectionType: 'INCLUDE' },
          ProvisionedThroughput: { ReadCapacityUnits: 42, WriteCapacityUnits: 1337 },
        },
      ],
    },
  );
});

test('when adding a global secondary index on a table with PAY_PER_REQUEST billing mode', () => {
  const stack = new Stack();
  new Table(stack, CONSTRUCT_NAME, {
    billingMode: BillingMode.PAY_PER_REQUEST,
    partitionKey: TABLE_PARTITION_KEY,
    sortKey: TABLE_SORT_KEY,
  }).addGlobalSecondaryIndex({
    indexName: GSI_NAME,
    partitionKey: GSI_PARTITION_KEY,
  });

  expect(stack).toHaveResource('AWS::DynamoDB::Table',
    {
      AttributeDefinitions: [
        { AttributeName: 'hashKey', AttributeType: 'S' },
        { AttributeName: 'sortKey', AttributeType: 'N' },
        { AttributeName: 'gsiHashKey', AttributeType: 'S' },
      ],
      BillingMode: 'PAY_PER_REQUEST',
      KeySchema: [
        { AttributeName: 'hashKey', KeyType: 'HASH' },
        { AttributeName: 'sortKey', KeyType: 'RANGE' },
      ],
      GlobalSecondaryIndexes: [
        {
          IndexName: 'MyGSI',
          KeySchema: [
            { AttributeName: 'gsiHashKey', KeyType: 'HASH' },
          ],
          Projection: { ProjectionType: 'ALL' },
        },
      ],
    },
  );
});

test('error when adding a global secondary index with projection type INCLUDE, but without specifying non-key attributes', () => {
  const stack = new Stack();
  const table = new Table(stack, CONSTRUCT_NAME, { partitionKey: TABLE_PARTITION_KEY, sortKey: TABLE_SORT_KEY });
  expect(() => table.addGlobalSecondaryIndex({
    indexName: GSI_NAME,
    partitionKey: GSI_PARTITION_KEY,
    sortKey: GSI_SORT_KEY,
    projectionType: ProjectionType.INCLUDE,
  })).toThrow(/non-key attributes should be specified when using INCLUDE projection type/);
});

test('error when adding a global secondary index with projection type ALL, but with non-key attributes', () => {
  const stack = new Stack();
  const table = new Table(stack, CONSTRUCT_NAME, { partitionKey: TABLE_PARTITION_KEY, sortKey: TABLE_SORT_KEY });
  const gsiNonKeyAttributeGenerator = NON_KEY_ATTRIBUTE_GENERATOR(GSI_NON_KEY);

  expect(() => table.addGlobalSecondaryIndex({
    indexName: GSI_NAME,
    partitionKey: GSI_PARTITION_KEY,
    nonKeyAttributes: [gsiNonKeyAttributeGenerator.next().value],
  })).toThrow(/non-key attributes should not be specified when not using INCLUDE projection type/);
});

test('error when adding a global secondary index with projection type KEYS_ONLY, but with non-key attributes', () => {
  const stack = new Stack();
  const table = new Table(stack, CONSTRUCT_NAME, { partitionKey: TABLE_PARTITION_KEY, sortKey: TABLE_SORT_KEY });
  const gsiNonKeyAttributeGenerator = NON_KEY_ATTRIBUTE_GENERATOR(GSI_NON_KEY);

  expect(() => table.addGlobalSecondaryIndex({
    indexName: GSI_NAME,
    partitionKey: GSI_PARTITION_KEY,
    projectionType: ProjectionType.KEYS_ONLY,
    nonKeyAttributes: [gsiNonKeyAttributeGenerator.next().value],
  })).toThrow(/non-key attributes should not be specified when not using INCLUDE projection type/);
});

test('error when adding a global secondary index with projection type INCLUDE, but with more than 20 non-key attributes', () => {
  const stack = new Stack();
  const table = new Table(stack, CONSTRUCT_NAME, { partitionKey: TABLE_PARTITION_KEY, sortKey: TABLE_SORT_KEY });
  const gsiNonKeyAttributeGenerator = NON_KEY_ATTRIBUTE_GENERATOR(GSI_NON_KEY);
  const gsiNonKeyAttributes: string[] = [];
  for (let i = 0; i < 101; i++) {
    gsiNonKeyAttributes.push(gsiNonKeyAttributeGenerator.next().value);
  }

  expect(() => table.addGlobalSecondaryIndex({
    indexName: GSI_NAME,
    partitionKey: GSI_PARTITION_KEY,
    sortKey: GSI_SORT_KEY,
    projectionType: ProjectionType.INCLUDE,
    nonKeyAttributes: gsiNonKeyAttributes,
  })).toThrow(/a maximum number of nonKeyAttributes across all of secondary indexes is 100/);
});

test('error when adding a global secondary index with read or write capacity on a PAY_PER_REQUEST table', () => {
  const stack = new Stack();
  const table = new Table(stack, CONSTRUCT_NAME, {
    partitionKey: TABLE_PARTITION_KEY,
    billingMode: BillingMode.PAY_PER_REQUEST,
  });

  expect(() => table.addGlobalSecondaryIndex({
    indexName: GSI_NAME,
    partitionKey: GSI_PARTITION_KEY,
    sortKey: GSI_SORT_KEY,
    readCapacity: 1,
  })).toThrow(/PAY_PER_REQUEST/);
  expect(() => table.addGlobalSecondaryIndex({
    indexName: GSI_NAME,
    partitionKey: GSI_PARTITION_KEY,
    sortKey: GSI_SORT_KEY,
    writeCapacity: 1,
  })).toThrow(/PAY_PER_REQUEST/);
  expect(() => table.addGlobalSecondaryIndex({
    indexName: GSI_NAME,
    partitionKey: GSI_PARTITION_KEY,
    sortKey: GSI_SORT_KEY,
    readCapacity: 1,
    writeCapacity: 1,
  })).toThrow(/PAY_PER_REQUEST/);
});

test('when adding multiple global secondary indexes', () => {
  const stack = new Stack();
  const table = new Table(stack, CONSTRUCT_NAME, { partitionKey: TABLE_PARTITION_KEY, sortKey: TABLE_SORT_KEY });
  const gsiGenerator = GSI_GENERATOR();
  for (let i = 0; i < 5; i++) {
    table.addGlobalSecondaryIndex(gsiGenerator.next().value);
  }

  expect(stack).toHaveResource('AWS::DynamoDB::Table',
    {
      AttributeDefinitions: [
        { AttributeName: 'hashKey', AttributeType: 'S' },
        { AttributeName: 'sortKey', AttributeType: 'N' },
        { AttributeName: 'gsiHashKey0', AttributeType: 'S' },
        { AttributeName: 'gsiHashKey1', AttributeType: 'S' },
        { AttributeName: 'gsiHashKey2', AttributeType: 'S' },
        { AttributeName: 'gsiHashKey3', AttributeType: 'S' },
        { AttributeName: 'gsiHashKey4', AttributeType: 'S' },
      ],
      KeySchema: [
        { AttributeName: 'hashKey', KeyType: 'HASH' },
        { AttributeName: 'sortKey', KeyType: 'RANGE' },
      ],
      ProvisionedThroughput: { ReadCapacityUnits: 5, WriteCapacityUnits: 5 },
      GlobalSecondaryIndexes: [
        {
          IndexName: 'MyGSI0',
          KeySchema: [
            { AttributeName: 'gsiHashKey0', KeyType: 'HASH' },
          ],
          Projection: { ProjectionType: 'ALL' },
          ProvisionedThroughput: { ReadCapacityUnits: 5, WriteCapacityUnits: 5 },
        },
        {
          IndexName: 'MyGSI1',
          KeySchema: [
            { AttributeName: 'gsiHashKey1', KeyType: 'HASH' },
          ],
          Projection: { ProjectionType: 'ALL' },
          ProvisionedThroughput: { ReadCapacityUnits: 5, WriteCapacityUnits: 5 },
        },
        {
          IndexName: 'MyGSI2',
          KeySchema: [
            { AttributeName: 'gsiHashKey2', KeyType: 'HASH' },
          ],
          Projection: { ProjectionType: 'ALL' },
          ProvisionedThroughput: { ReadCapacityUnits: 5, WriteCapacityUnits: 5 },
        },
        {
          IndexName: 'MyGSI3',
          KeySchema: [
            { AttributeName: 'gsiHashKey3', KeyType: 'HASH' },
          ],
          Projection: { ProjectionType: 'ALL' },
          ProvisionedThroughput: { ReadCapacityUnits: 5, WriteCapacityUnits: 5 },
        },
        {
          IndexName: 'MyGSI4',
          KeySchema: [
            { AttributeName: 'gsiHashKey4', KeyType: 'HASH' },
          ],
          Projection: { ProjectionType: 'ALL' },
          ProvisionedThroughput: { ReadCapacityUnits: 5, WriteCapacityUnits: 5 },
        },
      ],
    },
  );
});

test('when adding a global secondary index without specifying read and write capacity', () => {
  const stack = new Stack();
  const table = new Table(stack, CONSTRUCT_NAME, { partitionKey: TABLE_PARTITION_KEY, sortKey: TABLE_SORT_KEY });

  table.addGlobalSecondaryIndex({
    indexName: GSI_NAME,
    partitionKey: GSI_PARTITION_KEY,
  });

  expect(stack).toHaveResource('AWS::DynamoDB::Table',
    {
      AttributeDefinitions: [
        { AttributeName: 'hashKey', AttributeType: 'S' },
        { AttributeName: 'sortKey', AttributeType: 'N' },
        { AttributeName: 'gsiHashKey', AttributeType: 'S' },
      ],
      KeySchema: [
        { AttributeName: 'hashKey', KeyType: 'HASH' },
        { AttributeName: 'sortKey', KeyType: 'RANGE' },
      ],
      ProvisionedThroughput: { ReadCapacityUnits: 5, WriteCapacityUnits: 5 },
      GlobalSecondaryIndexes: [
        {
          IndexName: 'MyGSI',
          KeySchema: [
            { AttributeName: 'gsiHashKey', KeyType: 'HASH' },
          ],
          Projection: { ProjectionType: 'ALL' },
          ProvisionedThroughput: { ReadCapacityUnits: 5, WriteCapacityUnits: 5 },
        },
      ],
    },
  );
});

test('when adding a local secondary index with hash + range key', () => {
  const stack = new Stack();
  const table = new Table(stack, CONSTRUCT_NAME, { partitionKey: TABLE_PARTITION_KEY, sortKey: TABLE_SORT_KEY });

  table.addLocalSecondaryIndex({
    indexName: LSI_NAME,
    sortKey: LSI_SORT_KEY,
  });

  expect(stack).toHaveResource('AWS::DynamoDB::Table',
    {
      AttributeDefinitions: [
        { AttributeName: 'hashKey', AttributeType: 'S' },
        { AttributeName: 'sortKey', AttributeType: 'N' },
        { AttributeName: 'lsiSortKey', AttributeType: 'N' },
      ],
      KeySchema: [
        { AttributeName: 'hashKey', KeyType: 'HASH' },
        { AttributeName: 'sortKey', KeyType: 'RANGE' },
      ],
      ProvisionedThroughput: { ReadCapacityUnits: 5, WriteCapacityUnits: 5 },
      LocalSecondaryIndexes: [
        {
          IndexName: 'MyLSI',
          KeySchema: [
            { AttributeName: 'hashKey', KeyType: 'HASH' },
            { AttributeName: 'lsiSortKey', KeyType: 'RANGE' },
          ],
          Projection: { ProjectionType: 'ALL' },
        },
      ],
    },
  );
});

test('when adding a local secondary index with projection type KEYS_ONLY', () => {
  const stack = new Stack();
  const table = new Table(stack, CONSTRUCT_NAME, { partitionKey: TABLE_PARTITION_KEY, sortKey: TABLE_SORT_KEY });
  table.addLocalSecondaryIndex({
    indexName: LSI_NAME,
    sortKey: LSI_SORT_KEY,
    projectionType: ProjectionType.KEYS_ONLY,
  });

  expect(stack).toHaveResource('AWS::DynamoDB::Table',
    {
      AttributeDefinitions: [
        { AttributeName: 'hashKey', AttributeType: 'S' },
        { AttributeName: 'sortKey', AttributeType: 'N' },
        { AttributeName: 'lsiSortKey', AttributeType: 'N' },
      ],
      KeySchema: [
        { AttributeName: 'hashKey', KeyType: 'HASH' },
        { AttributeName: 'sortKey', KeyType: 'RANGE' },
      ],
      ProvisionedThroughput: { ReadCapacityUnits: 5, WriteCapacityUnits: 5 },
      LocalSecondaryIndexes: [
        {
          IndexName: 'MyLSI',
          KeySchema: [
            { AttributeName: 'hashKey', KeyType: 'HASH' },
            { AttributeName: 'lsiSortKey', KeyType: 'RANGE' },
          ],
          Projection: { ProjectionType: 'KEYS_ONLY' },
        },
      ],
    },
  );
});

test('when adding a local secondary index with projection type INCLUDE', () => {
  const stack = new Stack();
  const table = new Table(stack, CONSTRUCT_NAME, { partitionKey: TABLE_PARTITION_KEY, sortKey: TABLE_SORT_KEY });
  const lsiNonKeyAttributeGenerator = NON_KEY_ATTRIBUTE_GENERATOR(LSI_NON_KEY);
  table.addLocalSecondaryIndex({
    indexName: LSI_NAME,
    sortKey: LSI_SORT_KEY,
    projectionType: ProjectionType.INCLUDE,
    nonKeyAttributes: [lsiNonKeyAttributeGenerator.next().value, lsiNonKeyAttributeGenerator.next().value],
  });

  expect(stack).toHaveResource('AWS::DynamoDB::Table',
    {
      AttributeDefinitions: [
        { AttributeName: 'hashKey', AttributeType: 'S' },
        { AttributeName: 'sortKey', AttributeType: 'N' },
        { AttributeName: 'lsiSortKey', AttributeType: 'N' },
      ],
      KeySchema: [
        { AttributeName: 'hashKey', KeyType: 'HASH' },
        { AttributeName: 'sortKey', KeyType: 'RANGE' },
      ],
      ProvisionedThroughput: { ReadCapacityUnits: 5, WriteCapacityUnits: 5 },
      LocalSecondaryIndexes: [
        {
          IndexName: 'MyLSI',
          KeySchema: [
            { AttributeName: 'hashKey', KeyType: 'HASH' },
            { AttributeName: 'lsiSortKey', KeyType: 'RANGE' },
          ],
          Projection: { NonKeyAttributes: ['lsiNonKey0', 'lsiNonKey1'], ProjectionType: 'INCLUDE' },
        },
      ],
    },
  );
});

test('error when adding more than 5 local secondary indexes', () => {
  const stack = new Stack();
  const table = new Table(stack, CONSTRUCT_NAME, { partitionKey: TABLE_PARTITION_KEY, sortKey: TABLE_SORT_KEY });
  const lsiGenerator = LSI_GENERATOR();
  for (let i = 0; i < 5; i++) {
    table.addLocalSecondaryIndex(lsiGenerator.next().value);
  }

  expect(() => table.addLocalSecondaryIndex(lsiGenerator.next().value))
    .toThrow(/a maximum number of local secondary index per table is 5/);

});

test('error when adding a local secondary index with the name of a global secondary index', () => {
  const stack = new Stack();
  const table = new Table(stack, CONSTRUCT_NAME, { partitionKey: TABLE_PARTITION_KEY, sortKey: TABLE_SORT_KEY });
  table.addGlobalSecondaryIndex({
    indexName: 'SecondaryIndex',
    partitionKey: GSI_PARTITION_KEY,
  });

  expect(() => table.addLocalSecondaryIndex({
    indexName: 'SecondaryIndex',
    sortKey: LSI_SORT_KEY,
  })).toThrow(/a duplicate index name, SecondaryIndex, is not allowed/);
});

test('error when validating construct if a local secondary index exists without a sort key of the table', () => {
  const stack = new Stack();
  const table = new Table(stack, CONSTRUCT_NAME, { partitionKey: TABLE_PARTITION_KEY });

  table.addLocalSecondaryIndex({
    indexName: LSI_NAME,
    sortKey: LSI_SORT_KEY,
  });

  const errors = table.node.validate();

  expect(errors.length).toBe(1);
  expect(errors[0]?.message).toBe('a sort key of the table must be specified to add local secondary indexes');
});

test('can enable Read AutoScaling', () => {
  // GIVEN
  const stack = new Stack();
  const table = new Table(stack, CONSTRUCT_NAME, { readCapacity: 42, writeCapacity: 1337, partitionKey: TABLE_PARTITION_KEY });

  // WHEN
  table.autoScaleReadCapacity({ minCapacity: 50, maxCapacity: 500 }).scaleOnUtilization({ targetUtilizationPercent: 75 });

  // THEN
  expect(stack).toHaveResource('AWS::ApplicationAutoScaling::ScalableTarget', {
    MaxCapacity: 500,
    MinCapacity: 50,
    ScalableDimension: 'dynamodb:table:ReadCapacityUnits',
    ServiceNamespace: 'dynamodb',
  });
  expect(stack).toHaveResource('AWS::ApplicationAutoScaling::ScalingPolicy', {
    PolicyType: 'TargetTrackingScaling',
    TargetTrackingScalingPolicyConfiguration: {
      PredefinedMetricSpecification: { PredefinedMetricType: 'DynamoDBReadCapacityUtilization' },
      TargetValue: 75,
    },
  });
});

test('can enable Write AutoScaling', () => {
  // GIVEN
  const stack = new Stack();
  const table = new Table(stack, CONSTRUCT_NAME, { readCapacity: 42, writeCapacity: 1337, partitionKey: TABLE_PARTITION_KEY });

  // WHEN
  table.autoScaleWriteCapacity({ minCapacity: 50, maxCapacity: 500 }).scaleOnUtilization({ targetUtilizationPercent: 75 });

  // THEN
  expect(stack).toHaveResource('AWS::ApplicationAutoScaling::ScalableTarget', {
    MaxCapacity: 500,
    MinCapacity: 50,
    ScalableDimension: 'dynamodb:table:WriteCapacityUnits',
    ServiceNamespace: 'dynamodb',
  });
  expect(stack).toHaveResource('AWS::ApplicationAutoScaling::ScalingPolicy', {
    PolicyType: 'TargetTrackingScaling',
    TargetTrackingScalingPolicyConfiguration: {
      PredefinedMetricSpecification: { PredefinedMetricType: 'DynamoDBWriteCapacityUtilization' },
      TargetValue: 75,
    },
  });
});

test('cannot enable AutoScaling twice on the same property', () => {
  // GIVEN
  const stack = new Stack();
  const table = new Table(stack, CONSTRUCT_NAME, { readCapacity: 42, writeCapacity: 1337, partitionKey: TABLE_PARTITION_KEY });
  table.autoScaleReadCapacity({ minCapacity: 50, maxCapacity: 500 }).scaleOnUtilization({ targetUtilizationPercent: 75 });

  // WHEN
  expect(() => {
    table.autoScaleReadCapacity({ minCapacity: 50, maxCapacity: 500 });
  }).toThrow(/Read AutoScaling already enabled for this table/);
});

test('error when enabling AutoScaling on the PAY_PER_REQUEST table', () => {
  // GIVEN
  const stack = new Stack();
  const table = new Table(stack, CONSTRUCT_NAME, { billingMode: BillingMode.PAY_PER_REQUEST, partitionKey: TABLE_PARTITION_KEY });
  table.addGlobalSecondaryIndex({
    indexName: GSI_NAME,
    partitionKey: GSI_PARTITION_KEY,
  });

  // WHEN
  expect(() => {
    table.autoScaleReadCapacity({ minCapacity: 50, maxCapacity: 500 });
  }).toThrow(/PAY_PER_REQUEST/);
  expect(() => {
    table.autoScaleWriteCapacity({ minCapacity: 50, maxCapacity: 500 });
  }).toThrow(/PAY_PER_REQUEST/);
  expect(() => table.autoScaleGlobalSecondaryIndexReadCapacity(GSI_NAME, {
    minCapacity: 1,
    maxCapacity: 5,
  })).toThrow(/PAY_PER_REQUEST/);
});

test('error when specifying Read Auto Scaling with invalid scalingTargetValue < 10', () => {
  // GIVEN
  const stack = new Stack();
  const table = new Table(stack, CONSTRUCT_NAME, { readCapacity: 42, writeCapacity: 1337, partitionKey: TABLE_PARTITION_KEY });

  // THEN
  expect(() => {
    table.autoScaleReadCapacity({ minCapacity: 50, maxCapacity: 500 }).scaleOnUtilization({ targetUtilizationPercent: 5 });
  }).toThrow(/targetUtilizationPercent for DynamoDB scaling must be between 10 and 90 percent, got: 5/);
});

test('error when specifying Read Auto Scaling with invalid minimumCapacity', () => {
  // GIVEN
  const stack = new Stack();
  const table = new Table(stack, CONSTRUCT_NAME, { readCapacity: 42, writeCapacity: 1337, partitionKey: TABLE_PARTITION_KEY });

  // THEN
  expect(() => table.autoScaleReadCapacity({ minCapacity: 10, maxCapacity: 5 }))
    .toThrow(/minCapacity \(10\) should be lower than maxCapacity \(5\)/);
});

test('can autoscale on a schedule', () => {
  // GIVEN
  const stack = new Stack();
  const table = new Table(stack, CONSTRUCT_NAME, {
    readCapacity: 42,
    writeCapacity: 1337,
    partitionKey: { name: 'Hash', type: AttributeType.STRING },
  });

  // WHEN
  const scaling = table.autoScaleReadCapacity({ minCapacity: 1, maxCapacity: 100 });
  scaling.scaleOnSchedule('SaveMoneyByNotScalingUp', {
    schedule: appscaling.Schedule.cron({}),
    maxCapacity: 10,
  });

  // THEN
  expect(stack).toHaveResource('AWS::ApplicationAutoScaling::ScalableTarget', {
    ScheduledActions: [
      {
        ScalableTargetAction: { 'MaxCapacity': 10 },
        Schedule: 'cron(* * * * ? *)',
        ScheduledActionName: 'SaveMoneyByNotScalingUp',
      },
    ],
  });
});

describe('metrics', () => {
  test('Can use metricConsumedReadCapacityUnits on a Dynamodb Table', () => {
    // GIVEN
    const stack = new Stack();
    const table = new Table(stack, 'Table', {
      partitionKey: { name: 'id', type: AttributeType.STRING },
    });

    // THEN
    expect(stack.resolve(table.metricConsumedReadCapacityUnits())).toEqual({
      period: Duration.minutes(5),
      dimensions: { TableName: { Ref: 'TableCD117FA1' } },
      namespace: 'AWS/DynamoDB',
      metricName: 'ConsumedReadCapacityUnits',
      statistic: 'Sum',
    });
  });

  test('Can use metricConsumedWriteCapacityUnits on a Dynamodb Table', () => {
    // GIVEN
    const stack = new Stack();
    const table = new Table(stack, 'Table', {
      partitionKey: { name: 'id', type: AttributeType.STRING },
    });

    // THEN
    expect(stack.resolve(table.metricConsumedWriteCapacityUnits())).toEqual({
      period: Duration.minutes(5),
      dimensions: { TableName: { Ref: 'TableCD117FA1' } },
      namespace: 'AWS/DynamoDB',
      metricName: 'ConsumedWriteCapacityUnits',
      statistic: 'Sum',
    });
  });

  test('Can use metricSystemErrors on a Dynamodb Table', () => {
    // GIVEN
    const stack = new Stack();
    const table = new Table(stack, 'Table', {
      partitionKey: { name: 'id', type: AttributeType.STRING },
    });

    // THEN
    expect(stack.resolve(table.metricSystemErrors())).toEqual({
      period: Duration.minutes(5),
      dimensions: { TableName: { Ref: 'TableCD117FA1' } },
      namespace: 'AWS/DynamoDB',
      metricName: 'SystemErrors',
      statistic: 'Sum',
    });
  });

  test('Can use metricUserErrors on a Dynamodb Table', () => {
    // GIVEN
    const stack = new Stack();
    const table = new Table(stack, 'Table', {
      partitionKey: { name: 'id', type: AttributeType.STRING },
    });

    // THEN
    expect(stack.resolve(table.metricUserErrors())).toEqual({
      period: Duration.minutes(5),
      dimensions: { TableName: { Ref: 'TableCD117FA1' } },
      namespace: 'AWS/DynamoDB',
      metricName: 'UserErrors',
      statistic: 'Sum',
    });
  });

  test('Can use metricConditionalCheckFailedRequests on a Dynamodb Table', () => {
    // GIVEN
    const stack = new Stack();
    const table = new Table(stack, 'Table', {
      partitionKey: { name: 'id', type: AttributeType.STRING },
    });

    // THEN
    expect(stack.resolve(table.metricConditionalCheckFailedRequests())).toEqual({
      period: Duration.minutes(5),
      dimensions: { TableName: { Ref: 'TableCD117FA1' } },
      namespace: 'AWS/DynamoDB',
      metricName: 'ConditionalCheckFailedRequests',
      statistic: 'Sum',
    });
  });

  test('Can use metricSuccessfulRequestLatency on a Dynamodb Table', () => {
    // GIVEN
    const stack = new Stack();
    const table = new Table(stack, 'Table', {
      partitionKey: { name: 'id', type: AttributeType.STRING },
    });

    // THEN
    expect(stack.resolve(table.metricSuccessfulRequestLatency())).toEqual({
      period: Duration.minutes(5),
      dimensions: { TableName: { Ref: 'TableCD117FA1' } },
      namespace: 'AWS/DynamoDB',
      metricName: 'SuccessfulRequestLatency',
      statistic: 'Average',
    });
  });
});

describe('grants', () => {

  test('"grant" allows adding arbitrary actions associated with this table resource', () => {
    // GIVEN
    const stack = new Stack();
    const table = new Table(stack, 'my-table', {
      partitionKey: {
        name: 'id',
        type: AttributeType.STRING,
      },
    });
    const user = new iam.User(stack, 'user');

    // WHEN
    table.grant(user, 'dynamodb:action1', 'dynamodb:action2');

    // THEN
    expect(stack).toHaveResource('AWS::IAM::Policy', {
      'PolicyDocument': {
        'Statement': [
          {
            'Action': [
              'dynamodb:action1',
              'dynamodb:action2',
            ],
            'Effect': 'Allow',
            'Resource': [
              {
                'Fn::GetAtt': [
                  'mytable0324D45C',
                  'Arn',
                ],
              },
              {
                'Ref': 'AWS::NoValue',
              },
            ],
          },
        ],
        'Version': '2012-10-17',
      },
      'PolicyName': 'userDefaultPolicy083DF682',
      'Users': [
        {
          'Ref': 'user2C2B57AE',
        },
      ],
    });
  });

  test('"grant" allows adding arbitrary actions associated with this table resource', () => {
    testGrant(
      ['action1', 'action2'], (p, t) => t.grant(p, 'dynamodb:action1', 'dynamodb:action2'));
  });

  test('"grantReadData" allows the principal to read data from the table', () => {
    testGrant(
      ['BatchGetItem', 'GetRecords', 'GetShardIterator', 'Query', 'GetItem', 'Scan'], (p, t) => t.grantReadData(p));
  });

  test('"grantWriteData" allows the principal to write data to the table', () => {
    testGrant(
      ['BatchWriteItem', 'PutItem', 'UpdateItem', 'DeleteItem'], (p, t) => t.grantWriteData(p));
  });

  test('"grantReadWriteData" allows the principal to read/write data', () => {
    testGrant([
      'BatchGetItem', 'GetRecords', 'GetShardIterator', 'Query', 'GetItem', 'Scan',
      'BatchWriteItem', 'PutItem', 'UpdateItem', 'DeleteItem'], (p, t) => t.grantReadWriteData(p));
  });

  test('"grantFullAccess" allows the principal to perform any action on the table ("*")', () => {
    testGrant(['*'], (p, t) => t.grantFullAccess(p));
  });

  test('"Table.grantListStreams" allows principal to list all streams', () => {
    // GIVEN
    const stack = new Stack();
    const user = new iam.User(stack, 'user');

    // WHEN
    Table.grantListStreams(user);

    // THEN
    expect(stack).toHaveResource('AWS::IAM::Policy', {
      'PolicyDocument': {
        'Statement': [
          {
            'Action': 'dynamodb:ListStreams',
            'Effect': 'Allow',
            'Resource': '*',
          },
        ],
        'Version': '2012-10-17',
      },
      'Users': [{ 'Ref': 'user2C2B57AE' }],
    });
  });

  test('"grantTableListStreams" should fail if streaming is not enabled on table"', () => {
    // GIVEN
    const stack = new Stack();
    const table = new Table(stack, 'my-table', {
      partitionKey: {
        name: 'id',
        type: AttributeType.STRING,
      },
    });
    const user = new iam.User(stack, 'user');

    // WHEN
    expect(() => table.grantTableListStreams(user)).toThrow(/DynamoDB Streams must be enabled on the table Default\/my-table/);
  });

  test('"grantTableListStreams" allows principal to list all streams for this table', () => {
    // GIVEN
    const stack = new Stack();
    const table = new Table(stack, 'my-table', {
      partitionKey: {
        name: 'id',
        type: AttributeType.STRING,
      },
      stream: StreamViewType.NEW_IMAGE,
    });
    const user = new iam.User(stack, 'user');

    // WHEN
    table.grantTableListStreams(user);

    // THEN
    expect(stack).toHaveResource('AWS::IAM::Policy', {
      'PolicyDocument': {
        'Statement': [
          {
            'Action': 'dynamodb:ListStreams',
            'Effect': 'Allow',
            'Resource': { 'Fn::Join': ['', [{ 'Fn::GetAtt': ['mytable0324D45C', 'Arn'] }, '/stream/*']] },
          },
        ],
        'Version': '2012-10-17',
      },
      'Users': [{ 'Ref': 'user2C2B57AE' }],
    });
  });

  test('"grantStreamRead" should fail if streaming is not enabled on table"', () => {
    // GIVEN
    const stack = new Stack();
    const table = new Table(stack, 'my-table', {
      partitionKey: {
        name: 'id',
        type: AttributeType.STRING,
      },
    });
    const user = new iam.User(stack, 'user');

    // WHEN
    expect(() => table.grantStreamRead(user)).toThrow(/DynamoDB Streams must be enabled on the table Default\/my-table/);
  });

  test('"grantStreamRead" allows principal to read and describe the table stream"', () => {
    // GIVEN
    const stack = new Stack();
    const table = new Table(stack, 'my-table', {
      partitionKey: {
        name: 'id',
        type: AttributeType.STRING,
      },
      stream: StreamViewType.NEW_IMAGE,
    });
    const user = new iam.User(stack, 'user');

    // WHEN
    table.grantStreamRead(user);

    // THEN
    expect(stack).toHaveResource('AWS::IAM::Policy', {
      'PolicyDocument': {
        'Statement': [
          {
            'Action': 'dynamodb:ListStreams',
            'Effect': 'Allow',
            'Resource': { 'Fn::Join': ['', [{ 'Fn::GetAtt': ['mytable0324D45C', 'Arn'] }, '/stream/*']] },
          },
          {
            'Action': [
              'dynamodb:DescribeStream',
              'dynamodb:GetRecords',
              'dynamodb:GetShardIterator',
            ],
            'Effect': 'Allow',
            'Resource': {
              'Fn::GetAtt': [
                'mytable0324D45C',
                'StreamArn',
              ],
            },
          },
        ],
        'Version': '2012-10-17',
      },
      'Users': [{ 'Ref': 'user2C2B57AE' }],
    });
  });

  test('if table has an index grant gives access to the index', () => {
    // GIVEN
    const stack = new Stack();

    const table = new Table(stack, 'my-table', { partitionKey: { name: 'ID', type: AttributeType.STRING } });
    table.addGlobalSecondaryIndex({ indexName: 'MyIndex', partitionKey: { name: 'Age', type: AttributeType.NUMBER } });
    const user = new iam.User(stack, 'user');

    // WHEN
    table.grantReadData(user);

    // THEN
    expect(stack).toHaveResource('AWS::IAM::Policy', {
      'PolicyDocument': {
        'Statement': [
          {
            'Action': [
              'dynamodb:BatchGetItem',
              'dynamodb:GetRecords',
              'dynamodb:GetShardIterator',
              'dynamodb:Query',
              'dynamodb:GetItem',
              'dynamodb:Scan',
            ],
            'Effect': 'Allow',
            'Resource': [
              {
                'Fn::GetAtt': [
                  'mytable0324D45C',
                  'Arn',
                ],
              },
              {
                'Fn::Join': [
                  '',
                  [
                    {
                      'Fn::GetAtt': [
                        'mytable0324D45C',
                        'Arn',
                      ],
                    },
                    '/index/*',
                  ],
                ],
              },
            ],
          },
        ],
        'Version': '2012-10-17',
      },
      'PolicyName': 'userDefaultPolicy083DF682',
      'Users': [
        {
          'Ref': 'user2C2B57AE',
        },
      ],
    });
  });

  test('grant for an imported table', () => {
    // GIVEN
    const stack = new Stack();
    const table = Table.fromTableName(stack, 'MyTable', 'my-table');
    const user = new iam.User(stack, 'user');

    // WHEN
    table.grant(user, 'dynamodb:*');

    // THEN
    expect(stack).toHaveResource('AWS::IAM::Policy', {
      PolicyDocument: {
        Statement: [
          {
            Action: 'dynamodb:*',
            Effect: 'Allow',
            Resource: [
              {
                'Fn::Join': [
                  '',
                  [
                    'arn:',
                    {
                      Ref: 'AWS::Partition',
                    },
                    ':dynamodb:',
                    {
                      Ref: 'AWS::Region',
                    },
                    ':',
                    {
                      Ref: 'AWS::AccountId',
                    },
                    ':table/my-table',
                  ],
                ],
              },
              {
                Ref: 'AWS::NoValue',
              },
            ],
          },
        ],
        Version: '2012-10-17',
      },
      Users: [
        {
          Ref: 'user2C2B57AE',
        },
      ],
    });
  });
});

describe('secondary indexes', () => {
  // See https://github.com/aws/aws-cdk/issues/4398
  test('attribute can be used as key attribute in one index, and non-key in another', () => {
    // GIVEN
    const stack = new Stack();
    const table = new Table(stack, 'Table', {
      partitionKey: { name: 'pkey', type: AttributeType.NUMBER },
    });

    // WHEN
    table.addGlobalSecondaryIndex({
      indexName: 'IndexA',
      partitionKey: { name: 'foo', type: AttributeType.STRING },
      projectionType: ProjectionType.INCLUDE,
      nonKeyAttributes: ['bar'],
    });

    // THEN
    expect(() => table.addGlobalSecondaryIndex({
      indexName: 'IndexB',
      partitionKey: { name: 'baz', type: AttributeType.STRING },
      sortKey: { name: 'bar', type: AttributeType.STRING },
      projectionType: ProjectionType.INCLUDE,
      nonKeyAttributes: ['blah'],
    })).not.toThrow();
  });
});

describe('import', () => {
  test('report error when importing an external/existing table from invalid arn missing resource name', () => {
    const stack = new Stack();

    const tableArn = 'arn:aws:dynamodb:us-east-1::table/';
    // WHEN
    expect(() => Table.fromTableArn(stack, 'ImportedTable', tableArn)).toThrow(/ARN for DynamoDB table must be in the form: .../);
  });

  test('static fromTableArn(arn) allows importing an external/existing table from arn', () => {
    const stack = new Stack();

    const tableArn = 'arn:aws:dynamodb:us-east-1:11111111:table/MyTable';
    const table = Table.fromTableArn(stack, 'ImportedTable', tableArn);

    const role = new iam.Role(stack, 'NewRole', {
      assumedBy: new iam.ServicePrincipal('ecs-tasks.amazonaws.com'),
    });
    table.grantReadData(role);

    // it is possible to obtain a permission statement for a ref
    expect(stack).toHaveResource('AWS::IAM::Policy', {
      'PolicyDocument': {
        'Statement': [
          {
            'Action': [
              'dynamodb:BatchGetItem',
              'dynamodb:GetRecords',
              'dynamodb:GetShardIterator',
              'dynamodb:Query',
              'dynamodb:GetItem',
              'dynamodb:Scan',
            ],
            'Effect': 'Allow',
            'Resource': [
              tableArn,
              { 'Ref': 'AWS::NoValue' },
            ],
          },
        ],
        'Version': '2012-10-17',
      },
      'PolicyName': 'NewRoleDefaultPolicy90E8F49D',
      'Roles': [{ 'Ref': 'NewRole99763075' }],
    });

    expect(table.tableArn).toBe(tableArn);
    expect(stack.resolve(table.tableName)).toBe('MyTable');
  });

  test('static fromTableName(name) allows importing an external/existing table from table name', () => {
    const stack = new Stack();

    const tableName = 'MyTable';
    const table = Table.fromTableName(stack, 'ImportedTable', tableName);

    const role = new iam.Role(stack, 'NewRole', {
      assumedBy: new iam.ServicePrincipal('ecs-tasks.amazonaws.com'),
    });
    table.grantReadWriteData(role);

    // it is possible to obtain a permission statement for a ref
    expect(stack).toHaveResource('AWS::IAM::Policy', {
      'PolicyDocument': {
        'Statement': [
          {
            'Action': [
              'dynamodb:BatchGetItem',
              'dynamodb:GetRecords',
              'dynamodb:GetShardIterator',
              'dynamodb:Query',
              'dynamodb:GetItem',
              'dynamodb:Scan',
              'dynamodb:BatchWriteItem',
              'dynamodb:PutItem',
              'dynamodb:UpdateItem',
              'dynamodb:DeleteItem',
            ],
            'Effect': 'Allow',
            'Resource': [
              {
                'Fn::Join': [
                  '',
                  [
                    'arn:',
                    {
                      'Ref': 'AWS::Partition',
                    },
                    ':dynamodb:',
                    {
                      'Ref': 'AWS::Region',
                    },
                    ':',
                    {
                      'Ref': 'AWS::AccountId',
                    },
                    ':table/MyTable',
                  ],
                ],
              },
              {
                'Ref': 'AWS::NoValue',
              },
            ],
          },
        ],
        'Version': '2012-10-17',
      },
      'PolicyName': 'NewRoleDefaultPolicy90E8F49D',
      'Roles': [{ 'Ref': 'NewRole99763075' }],
    });

    expect(table.tableArn).toBe('arn:${Token[AWS::Partition.3]}:dynamodb:${Token[AWS::Region.4]}:${Token[AWS::AccountId.0]}:table/MyTable');
    expect(stack.resolve(table.tableName)).toBe(tableName);
  });

  describe('stream permissions on imported tables', () => {
    test('throw if no tableStreamArn is specified', () => {
      const stack = new Stack();

      const tableName = 'MyTable';
      const table = Table.fromTableAttributes(stack, 'ImportedTable', { tableName });

      const role = new iam.Role(stack, 'NewRole', {
        assumedBy: new iam.ServicePrincipal('ecs-tasks.amazonaws.com'),
      });

      expect(() => table.grantTableListStreams(role)).toThrow(/DynamoDB Streams must be enabled on the table/);
      expect(() => table.grantStreamRead(role)).toThrow(/DynamoDB Streams must be enabled on the table/);
    });

    test('creates the correct list streams grant', () => {
      const stack = new Stack();

      const tableName = 'MyTable';
      const tableStreamArn = 'arn:foo:bar:baz:TrustMeThisIsATableStream';
      const table = Table.fromTableAttributes(stack, 'ImportedTable', { tableName, tableStreamArn });

      const role = new iam.Role(stack, 'NewRole', {
        assumedBy: new iam.ServicePrincipal('ecs-tasks.amazonaws.com'),
      });

      expect(table.grantTableListStreams(role)).toBeDefined();

      expect(stack).toHaveResource('AWS::IAM::Policy', {
        PolicyDocument: {
          Statement: [
            {
              Action: 'dynamodb:ListStreams',
              Effect: 'Allow',
              Resource: stack.resolve(`${table.tableArn}/stream/*`),
            },
          ],
          Version: '2012-10-17',
        },
        Roles: [stack.resolve(role.roleName)],
      });
    });

    test('creates the correct stream read grant', () => {
      const stack = new Stack();

      const tableName = 'MyTable';
      const tableStreamArn = 'arn:foo:bar:baz:TrustMeThisIsATableStream';
      const table = Table.fromTableAttributes(stack, 'ImportedTable', { tableName, tableStreamArn });

      const role = new iam.Role(stack, 'NewRole', {
        assumedBy: new iam.ServicePrincipal('ecs-tasks.amazonaws.com'),
      });

      expect(table.grantStreamRead(role)).toBeDefined();

      expect(stack).toHaveResource('AWS::IAM::Policy', {
        PolicyDocument: {
          Statement: [
            {
              Action: 'dynamodb:ListStreams',
              Effect: 'Allow',
              Resource: stack.resolve(`${table.tableArn}/stream/*`),
            },
            {
              Action: ['dynamodb:DescribeStream', 'dynamodb:GetRecords', 'dynamodb:GetShardIterator'],
              Effect: 'Allow',
              Resource: tableStreamArn,
            },
          ],
          Version: '2012-10-17',
        },
        Roles: [stack.resolve(role.roleName)],
      });
    });

    test('creates the correct index grant if indexes have been provided when importing', () => {
      const stack = new Stack();

      const table = Table.fromTableAttributes(stack, 'ImportedTable', {
        tableName: 'MyTableName',
        globalIndexes: ['global'],
        localIndexes: ['local'],
      });

      const role = new iam.Role(stack, 'Role', {
        assumedBy: new iam.AnyPrincipal(),
      });

      table.grantReadData(role);

      expect(stack).toHaveResourceLike('AWS::IAM::Policy', {
        PolicyDocument: {
          Statement: [
            {
              Action: [
                'dynamodb:BatchGetItem',
                'dynamodb:GetRecords',
                'dynamodb:GetShardIterator',
                'dynamodb:Query',
                'dynamodb:GetItem',
                'dynamodb:Scan',
              ],
              Resource: [
                {
                  'Fn::Join': ['', [
                    'arn:',
                    { Ref: 'AWS::Partition' },
                    ':dynamodb:',
                    { Ref: 'AWS::Region' },
                    ':',
                    { Ref: 'AWS::AccountId' },
                    ':table/MyTableName',
                  ]],
                },
                {
                  'Fn::Join': ['', [
                    'arn:',
                    { Ref: 'AWS::Partition' },
                    ':dynamodb:',
                    { Ref: 'AWS::Region' },
                    ':',
                    { Ref: 'AWS::AccountId' },
                    ':table/MyTableName/index/*',
                  ]],
                },
              ],
            },
          ],
        },
      });
    });
  });
});

describe('global', () => {
  test('create replicas', () => {
    // GIVEN
    const stack = new Stack();

    // WHEN
    new Table(stack, 'Table', {
      partitionKey: {
        name: 'id',
        type: AttributeType.STRING,
      },
      replicationRegions: [
        'eu-west-2',
        'eu-central-1',
      ],
    });

    // THEN
    expect(stack).toHaveResource('Custom::DynamoDBReplica', {
      Properties: {
        ServiceToken: {
          'Fn::GetAtt': [
            'awscdkawsdynamodbReplicaProviderNestedStackawscdkawsdynamodbReplicaProviderNestedStackResource18E3F12D',
            'Outputs.awscdkawsdynamodbReplicaProviderframeworkonEventF9504691Arn',
          ],
        },
        TableName: {
          Ref: 'TableCD117FA1',
        },
        Region: 'eu-west-2',
      },
      Condition: 'TableStackRegionNotEqualseuwest2A03859E7',
    }, ResourcePart.CompleteDefinition);

    expect(stack).toHaveResource('Custom::DynamoDBReplica', {
      Properties: {
        ServiceToken: {
          'Fn::GetAtt': [
            'awscdkawsdynamodbReplicaProviderNestedStackawscdkawsdynamodbReplicaProviderNestedStackResource18E3F12D',
            'Outputs.awscdkawsdynamodbReplicaProviderframeworkonEventF9504691Arn',
          ],
        },
        TableName: {
          Ref: 'TableCD117FA1',
        },
        Region: 'eu-central-1',
      },
      Condition: 'TableStackRegionNotEqualseucentral199D46FC0',
    }, ResourcePart.CompleteDefinition);

    expect(SynthUtils.toCloudFormation(stack).Conditions).toEqual({
      TableStackRegionNotEqualseuwest2A03859E7: {
        'Fn::Not': [
          { 'Fn::Equals': ['eu-west-2', { Ref: 'AWS::Region' }] },
        ],
      },
      TableStackRegionNotEqualseucentral199D46FC0: {
        'Fn::Not': [
          { 'Fn::Equals': ['eu-central-1', { Ref: 'AWS::Region' }] },
        ],
      },
    });
  });

  test('grantReadData', () => {
    const stack = new Stack();
    const table = new Table(stack, 'Table', {
      partitionKey: {
        name: 'id',
        type: AttributeType.STRING,
      },
      replicationRegions: [
        'eu-west-2',
        'eu-central-1',
      ],
    });
    table.addGlobalSecondaryIndex({
      indexName: 'my-index',
      partitionKey: {
        name: 'key',
        type: AttributeType.STRING,
      },
    });
    const user = new iam.User(stack, 'User');

    // WHEN
    table.grantReadData(user);

    // THEN
    expect(stack).toHaveResource('AWS::IAM::Policy', {
      PolicyDocument: {
        Statement: [
          {
            Action: [
              'dynamodb:BatchGetItem',
              'dynamodb:GetRecords',
              'dynamodb:GetShardIterator',
              'dynamodb:Query',
              'dynamodb:GetItem',
              'dynamodb:Scan',
            ],
            Effect: 'Allow',
            Resource: [
              {
                'Fn::GetAtt': [
                  'TableCD117FA1',
                  'Arn',
                ],
              },
              {
                'Fn::Join': [
                  '',
                  [
                    {
                      'Fn::GetAtt': [
                        'TableCD117FA1',
                        'Arn',
                      ],
                    },
                    '/index/*',
                  ],
                ],
              },
              {
                'Fn::Join': [
                  '',
                  [
                    'arn:',
                    {
                      Ref: 'AWS::Partition',
                    },
                    ':dynamodb:eu-west-2:',
                    {
                      Ref: 'AWS::AccountId',
                    },
                    ':table/',
                    {
                      Ref: 'TableCD117FA1',
                    },
                  ],
                ],
              },
              {
                'Fn::Join': [
                  '',
                  [
                    'arn:',
                    {
                      Ref: 'AWS::Partition',
                    },
                    ':dynamodb:eu-central-1:',
                    {
                      Ref: 'AWS::AccountId',
                    },
                    ':table/',
                    {
                      Ref: 'TableCD117FA1',
                    },
                  ],
                ],
              },
              {
                'Fn::Join': [
                  '',
                  [
                    'arn:',
                    {
                      Ref: 'AWS::Partition',
                    },
                    ':dynamodb:eu-west-2:',
                    {
                      Ref: 'AWS::AccountId',
                    },
                    ':table/',
                    {
                      Ref: 'TableCD117FA1',
                    },
                    '/index/*',
                  ],
                ],
              },
              {
                'Fn::Join': [
                  '',
                  [
                    'arn:',
                    {
                      Ref: 'AWS::Partition',
                    },
                    ':dynamodb:eu-central-1:',
                    {
                      Ref: 'AWS::AccountId',
                    },
                    ':table/',
                    {
                      Ref: 'TableCD117FA1',
                    },
                    '/index/*',
                  ],
                ],
              },
            ],
          },
        ],
        Version: '2012-10-17',
      },
    });
  });

  test('grantReadData across regions', () => {
    // GIVEN
    const app = new App();
    const stack1 = new Stack(app, 'Stack1', {
      env: { region: 'us-east-1' },
    });
    const table = new Table(stack1, 'Table', {
      tableName: 'my-table',
      partitionKey: {
        name: 'id',
        type: AttributeType.STRING,
      },
      replicationRegions: [
        'eu-west-2',
        'eu-central-1',
      ],
    });
    table.addGlobalSecondaryIndex({
      indexName: 'my-index',
      partitionKey: {
        name: 'key',
        type: AttributeType.STRING,
      },
    });
    const stack2 = new Stack(app, 'Stack2', {
      env: { region: 'eu-west-2' },
    });
    const user = new iam.User(stack2, 'User');

    // WHEN
    table.grantReadData(user);

    // THEN
    expect(stack2).toHaveResource('AWS::IAM::Policy', {
      PolicyDocument: {
        Statement: [
          {
            Action: [
              'dynamodb:BatchGetItem',
              'dynamodb:GetRecords',
              'dynamodb:GetShardIterator',
              'dynamodb:Query',
              'dynamodb:GetItem',
              'dynamodb:Scan',
            ],
            Effect: 'Allow',
            Resource: [
              {
                'Fn::Join': [
                  '',
                  [
                    'arn:',
                    {
                      Ref: 'AWS::Partition',
                    },
                    ':dynamodb:us-east-1:',
                    {
                      Ref: 'AWS::AccountId',
                    },
                    ':table/my-table',
                  ],
                ],
              },
              {
                'Fn::Join': [
                  '',
                  [
                    'arn:',
                    {
                      Ref: 'AWS::Partition',
                    },
                    ':dynamodb:us-east-1:',
                    {
                      Ref: 'AWS::AccountId',
                    },
                    ':table/my-table/index/*',
                  ],
                ],
              },
              {
                'Fn::Join': [
                  '',
                  [
                    'arn:',
                    {
                      Ref: 'AWS::Partition',
                    },
                    ':dynamodb:eu-west-2:',
                    {
                      Ref: 'AWS::AccountId',
                    },
                    ':table/my-table',
                  ],
                ],
              },
              {
                'Fn::Join': [
                  '',
                  [
                    'arn:',
                    {
                      Ref: 'AWS::Partition',
                    },
                    ':dynamodb:eu-central-1:',
                    {
                      Ref: 'AWS::AccountId',
                    },
                    ':table/my-table',
                  ],
                ],
              },
              {
                'Fn::Join': [
                  '',
                  [
                    'arn:',
                    {
                      Ref: 'AWS::Partition',
                    },
                    ':dynamodb:eu-west-2:',
                    {
                      Ref: 'AWS::AccountId',
                    },
                    ':table/my-table/index/*',
                  ],
                ],
              },
              {
                'Fn::Join': [
                  '',
                  [
                    'arn:',
                    {
                      Ref: 'AWS::Partition',
                    },
                    ':dynamodb:eu-central-1:',
                    {
                      Ref: 'AWS::AccountId',
                    },
                    ':table/my-table/index/*',
                  ],
                ],
              },
            ],
          },
        ],
        Version: '2012-10-17',
      },
    });
  });

  test('grantTableListStreams across regions', () => {
    // GIVEN
    const app = new App();
    const stack1 = new Stack(app, 'Stack1', {
      env: { region: 'us-east-1' },
    });
    const table = new Table(stack1, 'Table', {
      tableName: 'my-table',
      partitionKey: {
        name: 'id',
        type: AttributeType.STRING,
      },
      replicationRegions: [
        'eu-west-2',
        'eu-central-1',
      ],
    });
    const stack2 = new Stack(app, 'Stack2', {
      env: { region: 'eu-west-2' },
    });
    const user = new iam.User(stack2, 'User');

    // WHEN
    table.grantTableListStreams(user);

    // THEN
    expect(stack2).toHaveResource('AWS::IAM::Policy', {
      PolicyDocument: {
        Statement: [
          {
            Action: 'dynamodb:ListStreams',
            Effect: 'Allow',
            Resource: [
              {
                'Fn::Join': [
                  '',
                  [
                    'arn:',
                    {
                      Ref: 'AWS::Partition',
                    },
                    ':dynamodb:us-east-1:',
                    {
                      Ref: 'AWS::AccountId',
                    },
                    ':table/my-table/stream/*',
                  ],
                ],
              },
              {
                'Fn::Join': [
                  '',
                  [
                    'arn:',
                    {
                      Ref: 'AWS::Partition',
                    },
                    ':dynamodb:eu-west-2:',
                    {
                      Ref: 'AWS::AccountId',
                    },
                    ':table/my-table/stream/*',
                  ],
                ],
              },
              {
                'Fn::Join': [
                  '',
                  [
                    'arn:',
                    {
                      Ref: 'AWS::Partition',
                    },
                    ':dynamodb:eu-central-1:',
                    {
                      Ref: 'AWS::AccountId',
                    },
                    ':table/my-table/stream/*',
                  ],
                ],
              },
            ],
          },
        ],
        Version: '2012-10-17',
      },
    });
  });

  test('throws with PROVISIONED billing mode', () => {
    // GIVEN
    const stack = new Stack();

    // THEN
    expect(() => new Table(stack, 'Table', {
      partitionKey: {
        name: 'id',
        type: AttributeType.STRING,
      },
      replicationRegions: [
        'eu-west-2',
        'eu-central-1',
      ],
      billingMode: BillingMode.PROVISIONED,
    })).toThrow(/`PAY_PER_REQUEST`/);
  });

  test('throws when stream is set and not set to NEW_AND_OLD_IMAGES', () => {
    // GIVEN
    const stack = new Stack();

    // THEN
    expect(() => new Table(stack, 'Table', {
      partitionKey: {
        name: 'id',
        type: AttributeType.STRING,
      },
      replicationRegions: [
        'eu-west-2',
        'eu-central-1',
      ],
      stream: StreamViewType.OLD_IMAGE,
    })).toThrow(/`NEW_AND_OLD_IMAGES`/);
  });

  test('throws with replica in same region as stack', () => {
    // GIVEN
    const app = new App();
    const stack = new Stack(app, 'Stack', {
      env: { region: 'us-east-1' },
    });

    // THEN
    expect(() => new Table(stack, 'Table', {
      partitionKey: {
        name: 'id',
        type: AttributeType.STRING,
      },
      replicationRegions: [
        'eu-west-1',
        'us-east-1',
        'eu-west-2',
      ],
    })).toThrow(/`replicationRegions` cannot include the region where this stack is deployed/);
  });

  test('no conditions when region is known', () => {
    // GIVEN
    const app = new App();
    const stack = new Stack(app, 'Stack', {
      env: { region: 'eu-west-1' },
    });

    // WHEN
    new Table(stack, 'Table', {
      partitionKey: {
        name: 'id',
        type: AttributeType.STRING,
      },
      replicationRegions: [
        'eu-west-2',
        'eu-central-1',
      ],
    });

    // THEN
    expect(SynthUtils.toCloudFormation(stack).Conditions).toBeUndefined();
  });
});

function testGrant(expectedActions: string[], invocation: (user: iam.IPrincipal, table: Table) => void) {
  // GIVEN
  const stack = new Stack();
  const table = new Table(stack, 'my-table', { partitionKey: { name: 'ID', type: AttributeType.STRING } });
  const user = new iam.User(stack, 'user');

  // WHEN
  invocation(user, table);

  // THEN
  const action = expectedActions.length > 1 ? expectedActions.map(a => `dynamodb:${a}`) : `dynamodb:${expectedActions[0]}`;
  expect(stack).toHaveResource('AWS::IAM::Policy', {
    'PolicyDocument': {
      'Statement': [
        {
          'Action': action,
          'Effect': 'Allow',
          'Resource': [
            {
              'Fn::GetAtt': [
                'mytable0324D45C',
                'Arn',
              ],
            },
            {
              'Ref': 'AWS::NoValue',
            },
          ],
        },
      ],
      'Version': '2012-10-17',
    },
    'PolicyName': 'userDefaultPolicy083DF682',
    'Users': [
      {
        'Ref': 'user2C2B57AE',
      },
    ],
  });
}<|MERGE_RESOLUTION|>--- conflicted
+++ resolved
@@ -3,12 +3,7 @@
 import * as appscaling from '@aws-cdk/aws-applicationautoscaling';
 import * as iam from '@aws-cdk/aws-iam';
 import * as kms from '@aws-cdk/aws-kms';
-<<<<<<< HEAD
-import { App, CfnDeletionPolicy, Duration, RemovalPolicy, Stack, Tag } from '@aws-cdk/core';
-
-=======
 import { App, CfnDeletionPolicy, ConstructNode, Duration, PhysicalName, RemovalPolicy, Stack, Tag } from '@aws-cdk/core';
->>>>>>> 319bbf9e
 import {
   Attribute,
   AttributeType,
