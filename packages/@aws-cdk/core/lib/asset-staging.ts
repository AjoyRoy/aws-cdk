--- conflicted
+++ resolved
@@ -1,12 +1,8 @@
-<<<<<<< HEAD
-import * as cxapi from '@aws-cdk/cx-api';
-import { Construct } from 'constructs';
-=======
->>>>>>> 31d6e659
 import * as crypto from 'crypto';
 import * as os from 'os';
 import * as path from 'path';
 import * as cxapi from '@aws-cdk/cx-api';
+import { Construct } from 'constructs';
 import * as fs from 'fs-extra';
 import { AssetHashType, AssetOptions } from './assets';
 import { BundlingOptions } from './bundling';
