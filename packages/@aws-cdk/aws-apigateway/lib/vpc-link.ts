--- conflicted
+++ resolved
@@ -66,11 +66,7 @@
   constructor(scope: Construct, id: string, props: VpcLinkProps = {}) {
     super(scope, id, {
       physicalName: props.vpcLinkName ||
-<<<<<<< HEAD
-        Lazy.string({ produce: () => this.node.uniqueId }),
-=======
-        Lazy.stringValue({ produce: () => Names.nodeUniqueId(this.node) }),
->>>>>>> c71a4e96
+        Lazy.string({ produce: () => Names.nodeUniqueId(this.node) }),
     });
 
     const cfnResource = new CfnVpcLink(this, 'Resource', {
