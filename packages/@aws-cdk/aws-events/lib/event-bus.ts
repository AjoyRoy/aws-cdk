--- conflicted
+++ resolved
@@ -219,11 +219,7 @@
 
   constructor(scope: Construct, id: string, props?: EventBusProps) {
     const { eventBusName, eventSourceName } = EventBus.eventBusProps(
-<<<<<<< HEAD
-      Lazy.string({ produce: () => this.node.uniqueId }),
-=======
-      Lazy.stringValue({ produce: () => Names.uniqueId(this) }),
->>>>>>> c71a4e96
+      Lazy.string({ produce: () => Names.uniqueId(this) }),
       props,
     );
 
